--- conflicted
+++ resolved
@@ -20,17 +20,13 @@
 
 import (
 	"fmt"
-<<<<<<< HEAD
 	"reflect"
 
-=======
-	corev1 "k8s.io/api/core/v1"
->>>>>>> 17b35a61
-	mcsv1a1 "sigs.k8s.io/mcs-api/pkg/apis/v1alpha1"
-
+  corev1 "k8s.io/api/core/v1"
 	metav1 "k8s.io/apimachinery/pkg/apis/meta/v1"
 	"k8s.io/apimachinery/pkg/types"
 	"sigs.k8s.io/controller-runtime/pkg/client"
+	mcsv1a1 "sigs.k8s.io/mcs-api/pkg/apis/v1alpha1"
 
 	lhconst "github.com/submariner-io/lighthouse/pkg/constants"
 )
@@ -119,11 +115,11 @@
 	return latestCond
 }
 
-<<<<<<< HEAD
 func ServiceExportConditionEqual(c1, c2 *mcsv1a1.ServiceExportCondition) bool {
 	return c1.Type == c2.Type && c1.Status == c2.Status && reflect.DeepEqual(c1.Reason, c2.Reason) &&
 		reflect.DeepEqual(c1.Message, c2.Message)
-=======
+}
+
 func CreateServiceExportCondition(ct mcsv1a1.ServiceExportConditionType, cs corev1.ConditionStatus, reason, msg string) *mcsv1a1.ServiceExportCondition {
 	now := metav1.Now()
 	return &mcsv1a1.ServiceExportCondition{
@@ -133,5 +129,4 @@
 		Reason:             &reason,
 		Message:            &msg,
 	}
->>>>>>> 17b35a61
 }